import csv
import glob
import os

import torch
from torch import nn
from torch.utils.data import Dataset, DataLoader
from tqdm import tqdm

from CounterFactualToolbox.Generator import SmoothChangeGenerator, DeformationGenerator, RegularizedChangeGenerator
from FCD_Usecase.scripts.utils.utils import get_network, load_image, intersection_over_union

exceptions = ['sub-00002',
              'sub-00074',
              'sub-00130',
              'sub-00120',
              'sub-00027',
              'sub-00018',
              'sub-00053',
              'sub-00112']


class Dataset2D(Dataset):
    def __init__(self, path: str, slice_dim: int = 2):
        super().__init__()
        self.slice_dim = slice_dim + 1

        self.data = {}
        self.len = 0

        for x in tqdm([x for x in sorted(glob.glob(f"{path}/sub-*"), key=lambda x: int(x[-5:])) if
                       os.path.isdir(x)],
                      desc='loading data'):
            patient = os.path.basename(x)
            if patient in exceptions:
                continue

            item, num_slices = self.get_image(x)

            for i in range(num_slices):
                self.data[self.len] = (patient, item, i)
                self.len += 1

    def get_image(self, path: str):
        item = load_image(path)

        num_slices = item['tensor'].shape[self.slice_dim]

        return item, num_slices

    def __len__(self):
        return self.len

    def __getitem__(self, index):
        patient, item, i = self.data[index]
        image = item['tensor'].select(self.slice_dim, i)
        target = item['target'].select(self.slice_dim, i)

        return patient, i, image, target[0]


def generate(model: nn.Module, image: torch.Tensor, target: torch.Tensor, device: torch.device):
    prediction = model(image)[:, 1] > .5

    if prediction.sum() == 0.0 and target.sum() == 0.0:
        return None, None, None

<<<<<<< HEAD
    generator = SmoothChangeGenerator(model, image, target, alpha=1.0)
=======
    generator = RegularizedChangeGenerator(model, image, target, alpha=5, omega=10)
>>>>>>> 96e057c4
    optimizer = torch.optim.Adam([generator.parameter], lr=1e-2)

    generator.name = f"{len(glob.glob('FCD_Usecase/results/*'))}_{generator.__class__.__name__}"
    generator.to(device)

    generator.generate(optimizer, 100, verbose=True)

    new_image, _ = generator.adapt()
    new_prediction = model(new_image)[:, 1] > .5

    return new_image, prediction, new_prediction


def eval(name: str,
         slice: str,
         output_file: str,
         image: torch.Tensor,
         target: torch.Tensor,
         new_image: torch.Tensor,
         prediction: torch.Tensor,
         new_prediction: torch.Tensor):
    iou_before = intersection_over_union(prediction, target)
    iou_after = intersection_over_union(new_prediction, target)
    pred_size = torch.sum(prediction).item()
    new_pred_size = torch.sum(new_prediction).item()
    target_size = torch.sum(target).item()
    change = torch.sum(torch.abs(image - new_image)).item()

    # Check if file exists to determine if we need to write the header
    file_exists = os.path.isfile(output_file)

    # Write or append the row
    with open(output_file, mode='a', newline='') as csvfile:
        writer = csv.writer(csvfile)

        # Write header if the file is new
        if not file_exists:
            writer.writerow([
                "name", "slice",
                "iou_before", "iou_after",
                "pred_size", "new_pred_size", "target_size",
                "change"
            ])

        # Write the data row
        writer.writerow([
            name, slice,
            iou_before, iou_after,
            pred_size, new_pred_size, target_size,
            change
        ])


def main():
    device = torch.device("cuda:0" if torch.cuda.is_available() else "cpu")
    print(f"Using device: {device}")

    model = get_network(configuration='2d', fold=0).to(device)
    dataset = Dataset2D("data/Dataset101_fcd")
<<<<<<< HEAD
    output_file = "SmoothChangeGenerator_evaluation.csv"
=======
    dataloader = DataLoader(dataset, batch_size=1, num_workers=1, shuffle=False)
    output_file = "RegularizedChangeGenerator_evaluation.csv"
>>>>>>> 96e057c4

    for patient, i, image, target in tqdm(dataloader, desc='evaluation'):
        image = image.to(device)
        target = target.to(device)
        new_image, prediction, new_prediction = generate(model, image, target, device)
        if new_image is None:
            continue
        eval(patient[0], i.item(), output_file, image[0], target[0], new_image, prediction, new_prediction)


if __name__ == '__main__':
    main()<|MERGE_RESOLUTION|>--- conflicted
+++ resolved
@@ -65,11 +65,7 @@
     if prediction.sum() == 0.0 and target.sum() == 0.0:
         return None, None, None
 
-<<<<<<< HEAD
-    generator = SmoothChangeGenerator(model, image, target, alpha=1.0)
-=======
     generator = RegularizedChangeGenerator(model, image, target, alpha=5, omega=10)
->>>>>>> 96e057c4
     optimizer = torch.optim.Adam([generator.parameter], lr=1e-2)
 
     generator.name = f"{len(glob.glob('FCD_Usecase/results/*'))}_{generator.__class__.__name__}"
@@ -129,12 +125,8 @@
 
     model = get_network(configuration='2d', fold=0).to(device)
     dataset = Dataset2D("data/Dataset101_fcd")
-<<<<<<< HEAD
-    output_file = "SmoothChangeGenerator_evaluation.csv"
-=======
     dataloader = DataLoader(dataset, batch_size=1, num_workers=1, shuffle=False)
     output_file = "RegularizedChangeGenerator_evaluation.csv"
->>>>>>> 96e057c4
 
     for patient, i, image, target in tqdm(dataloader, desc='evaluation'):
         image = image.to(device)
